# DemandForecast

This repository contains a synthetic dataset `OrangeJuiceX25.csv` and prototype code for demand forecasting models.

## Dataset

`data/OrangeJuiceX25.csv` simulates weekly sales of multiple orange juice brands across several stores. Each row records the store, brand, week number, eleven price variables, two promotion flags (`deal` and `feat`), and the `sales` target.

Example rows:

```
store,brand,week,price1,price2,price3,price4,price5,price6,price7,price8,price9,price10,price11,deal,feat,sales
1,1,1,3.04,1.04,4.52,1.34,3.35,1.99,1.62,2.6,1.2,1.96,2.67,0,0,109.2
1,1,2,3.83,3.1,3.26,2.78,2.26,3.28,2.12,2.15,3.3,2.97,4.17,1,1,139.4
```

## Data Ingestion and Preprocessing

The script `src/data_ingestion_preprocessing.py` demonstrates how to load the dataset with `pandas`, explore summary statistics, visualize sales distribution and price correlations, and engineer features such as lagged sales and seasonal indicators.

Run it with:

```bash
python src/data_ingestion_preprocessing.py
```

<<<<<<< HEAD
This will print basic dataset information and show a sample of the processed DataFrame.

## Econometric Model Prototypes

The script `src/econometric_models.py` includes prototype implementations for:

- **LASSO Regression per SKU×Store** using rolling windows and `LassoCV`.
- **General-to-Specific (GETS) OLS** with t-ratio pruning.
- **Panel-Wide LASSO** that pools all store-brand data.

Run the script to compute example RMSE values:

```bash
python src/econometric_models.py
```

The code expects that `pandas`, `scikit-learn`, and `statsmodels` are available in the environment.

## XGBoost Prototypes

The script `src/xgboost_models.py` implements gradient boosting models using
`xgboost`. Two variants are provided:

- **Per-series XGBoost** tuned on individual store–brand pairs with a small
  hyperparameter grid and a validation split in each rolling window.
- **Pooled XGBoost** that stacks all series and adds store/brand dummy
  variables.

Run it with:

```bash
python src/xgboost_models.py
```

This script requires the `xgboost` package in addition to `pandas` and
`scikit-learn`.
=======
This will print basic dataset information and show a sample of the processed DataFrame.
>>>>>>> 6b380002
<|MERGE_RESOLUTION|>--- conflicted
+++ resolved
@@ -24,43 +24,4 @@
 python src/data_ingestion_preprocessing.py
 ```
 
-<<<<<<< HEAD
-This will print basic dataset information and show a sample of the processed DataFrame.
-
-## Econometric Model Prototypes
-
-The script `src/econometric_models.py` includes prototype implementations for:
-
-- **LASSO Regression per SKU×Store** using rolling windows and `LassoCV`.
-- **General-to-Specific (GETS) OLS** with t-ratio pruning.
-- **Panel-Wide LASSO** that pools all store-brand data.
-
-Run the script to compute example RMSE values:
-
-```bash
-python src/econometric_models.py
-```
-
-The code expects that `pandas`, `scikit-learn`, and `statsmodels` are available in the environment.
-
-## XGBoost Prototypes
-
-The script `src/xgboost_models.py` implements gradient boosting models using
-`xgboost`. Two variants are provided:
-
-- **Per-series XGBoost** tuned on individual store–brand pairs with a small
-  hyperparameter grid and a validation split in each rolling window.
-- **Pooled XGBoost** that stacks all series and adds store/brand dummy
-  variables.
-
-Run it with:
-
-```bash
-python src/xgboost_models.py
-```
-
-This script requires the `xgboost` package in addition to `pandas` and
-`scikit-learn`.
-=======
-This will print basic dataset information and show a sample of the processed DataFrame.
->>>>>>> 6b380002
+This will print basic dataset information and show a sample of the processed DataFrame.